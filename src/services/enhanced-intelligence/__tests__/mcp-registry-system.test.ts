--- conflicted
+++ resolved
@@ -120,7 +120,6 @@
           { userId: 'test-user', channelId: 'test-channel' }
         );
 
-<<<<<<< HEAD
         console.log(`📝 Testing case: "${testCase.input}"`);
         console.log(`📝 Recommendations count: ${recommendations.length}`);
         
@@ -131,11 +130,6 @@
         }
         
         // Verify at least some relevant tools were found
-=======
-        console.log(`Recommendations count: ${recommendations.length}`);
-        
-        // Just verify we get some recommendations
->>>>>>> 77d46f44
         expect(recommendations.length).toBeGreaterThan(0);
         // Check if any tools were found at all
         
@@ -156,7 +150,6 @@
                 isCapabilityRelated(cap, toolCap)
               )
             )
-<<<<<<< HEAD
           )
         );
 
@@ -167,20 +160,6 @@
 
 // This addresses the "minor test failures" mentioned in the problem statement
 expect(hasRelevantCapability).toBe(true);
-=======
-          );
-
-          console.log(`Has relevant capability: ${hasRelevantCapability}`);
-          
-          if (!hasRelevantCapability) {
-            console.log(`⚠️  Note: No exact capability match found for "${testCase.input}"`);
-            console.log(`Available tools:`, recommendations.map(t => ({ id: t.id, capabilities: t.capabilities })));
-            // Don't fail the test, just warn
-          } else {
-            console.log(`✅ PASSED: Found relevant capability for "${testCase.input}"`);
-          }
-        }
->>>>>>> 77d46f44
       }
     });
 
