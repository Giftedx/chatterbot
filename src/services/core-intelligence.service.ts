--- conflicted
+++ resolved
@@ -7,12 +7,7 @@
     ButtonInteraction,
     Collection,
     Attachment,
-<<<<<<< HEAD
     TextBasedChannel
-=======
-    TextBasedChannel,
-    ThreadManager
->>>>>>> fab250f9
 } from 'discord.js';
 import { URL } from 'url';
 
@@ -303,7 +298,6 @@
             // Ensure a personal thread exists in this guild/channel
             if (!routing.lastThreadId && interaction.channel && interaction.channel.isTextBased()) {
               const parent = interaction.channel;
-<<<<<<< HEAD
               const thread = await (parent as TextChannel).threads.create({
                 name: `chat-${interaction.user.username}`.slice(0, 90),
                 autoArchiveDuration: 1440,
@@ -311,18 +305,6 @@
               });
               targetChannelId = thread.id;
               await this.userConsentService.setLastThreadId(userId, thread.id);
-=======
-              // Check if the parent channel has threads capability
-              if ('threads' in parent && parent.threads) {
-                const thread = await parent.threads.create({
-                  name: `chat-${interaction.user.username}`.slice(0, 90),
-                  autoArchiveDuration: 1440,
-                  reason: 'Personal chat thread',
-                });
-                targetChannelId = thread.id;
-                await this.userConsentService.setLastThreadId(userId, thread.id);
-              }
->>>>>>> fab250f9
             }
           }
         } catch (e) {
