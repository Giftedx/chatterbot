--- conflicted
+++ resolved
@@ -6,11 +6,7 @@
 
 let prisma: PrismaClient | any;
 
-<<<<<<< HEAD
-// Initialize prisma client with proper error handling
-=======
 // Initialize Prisma client synchronously 
->>>>>>> 28b3bcb2
 async function initializePrisma() {
   if (process.env.NODE_ENV === 'test') {
     try {
@@ -29,8 +25,6 @@
       console.error('❌ PrismaClient not available. Run "npx prisma generate" to generate the client.');
       throw error;
     }
-<<<<<<< HEAD
-=======
   }
   return prisma;
 }
@@ -47,7 +41,6 @@
       $connect: () => Promise.resolve(),
       $disconnect: () => Promise.resolve(),
     };
->>>>>>> 28b3bcb2
   }
   return prisma;
 }
