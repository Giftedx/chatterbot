/**
 * Mock Prisma Client for Testing
 * 
 * This provides a mock implementation of PrismaClient that can be used
 * when the real Prisma client cannot be generated (e.g., in CI environments
 * without database access).
 */

export class MockPrismaClient {
  // Mock data stores
  private personas = new Map();
  private analyticsEvents = new Map();
  private moderationConfigs = new Map();
  private moderationIncidents = new Map();
  private userMemories = new Map();
  private conversationThreads = new Map();
  private conversationMessages = new Map();
  private knowledgeEntries = new Map();
  private escalationTickets = new Map();
  private interactionLogs = new Map();

  // Auto-increment counters
  private counters = {
    personas: 1,
    analyticsEvents: 1,
    moderationConfigs: 1,
    moderationIncidents: 1,
    userMemories: 1,
    conversationThreads: 1,
    conversationMessages: 1,
    knowledgeEntries: 1,
    escalationTickets: 1,
    interactionLogs: 1
  };

  // Mock implementation for each model
  persona = {
    create: async (data: any) => {
      const id = this.counters.personas++;
      const persona = { id, ...data.data, createdAt: new Date(), updatedAt: new Date() };
      this.personas.set(id, persona);
      return persona;
    },
    findMany: async () => {
      return Array.from(this.personas.values());
    },
    findUnique: async (query: any) => {
      return this.personas.get(query.where.id) || null;
    },
    update: async (query: any) => {
      const existing = this.personas.get(query.where.id);
      if (existing) {
        const updated = { ...existing, ...query.data, updatedAt: new Date() };
        this.personas.set(query.where.id, updated);
        return updated;
      }
      return null;
    },
    delete: async (query: any) => {
      const deleted = this.personas.get(query.where.id);
      this.personas.delete(query.where.id);
      return deleted;
    }
  };

  analyticsEvent = {
    create: async (data: any) => {
      const id = this.counters.analyticsEvents++;
      const event = { id, ...data.data, timestamp: new Date() };
      this.analyticsEvents.set(id, event);
      return event;
    },
    findMany: async () => {
      return Array.from(this.analyticsEvents.values());
    },
    count: async () => {
      return this.analyticsEvents.size;
    }
  };

  moderationConfig = {
    create: async (data: any) => {
      const id = this.counters.moderationConfigs++;
      const config = { id, ...data.data, createdAt: new Date(), updatedAt: new Date() };
      this.moderationConfigs.set(id, config);
      return config;
    },
    findUnique: async (query: any) => {
      return Array.from(this.moderationConfigs.values()).find(c => c.guildId === query.where.guildId) || null;
    },
    upsert: async (query: any) => {
      const existing = Array.from(this.moderationConfigs.values()).find(c => c.guildId === query.where.guildId);
      if (existing) {
        const updated = { ...existing, ...query.update, updatedAt: new Date() };
        this.moderationConfigs.set(existing.id, updated);
        return updated;
      } else {
        const id = this.counters.moderationConfigs++;
        const created = { id, ...query.create, createdAt: new Date(), updatedAt: new Date() };
        this.moderationConfigs.set(id, created);
        return created;
      }
    },
<<<<<<< HEAD
    deleteMany: async (query: any) => {
=======
    delete: async (query: any) => {
      const existing = Array.from(this.moderationConfigs.values()).find(c => c.guildId === query.where.guildId);
      if (existing) {
        this.moderationConfigs.delete(existing.id);
        return existing;
      }
      return null;
    },
    deleteMany: async () => {
>>>>>>> 77d46f44
      const count = this.moderationConfigs.size;
      this.moderationConfigs.clear();
      return { count };
    }
  };

  moderationIncident = {
    create: async (data: any) => {
      const id = this.counters.moderationIncidents++;
      const incident = { id, ...data.data, createdAt: new Date() };
      this.moderationIncidents.set(id, incident);
      return incident;
    },
    findMany: async () => {
      return Array.from(this.moderationIncidents.values());
    },
    deleteMany: async () => {
      const count = this.moderationIncidents.size;
      this.moderationIncidents.clear();
      return { count };
    }
  };

  userMemory = {
    create: async (data: any) => {
      const id = this.counters.userMemories++;
      const memory = { id, ...data.data, createdAt: new Date(), lastUpdated: new Date() };
      this.userMemories.set(id, memory);
      return memory;
    },
    findFirst: async (query: any) => {
      return Array.from(this.userMemories.values()).find(m => 
<<<<<<< HEAD
        m.userId === query.where.userId && 
        m.guildId === (query.where.guildId || '')
=======
        m.userId === query.where.userId && m.guildId === query.where.guildId
>>>>>>> 77d46f44
      ) || null;
    },
    findUnique: async (query: any) => {
      return Array.from(this.userMemories.values()).find(m => 
        m.userId === query.where.userId_guildId?.userId && m.guildId === query.where.userId_guildId?.guildId
      ) || null;
    },
    findMany: async (query: any) => {
      let memories = Array.from(this.userMemories.values());
      if (query?.where?.userId) {
        memories = memories.filter(m => m.userId === query.where.userId);
      }
      if (query?.where?.guildId) {
        memories = memories.filter(m => m.guildId === query.where.guildId);
      }
      if (query?.where?.userId?.startsWith) {
        memories = memories.filter(m => m.userId.startsWith(query.where.userId.startsWith));
      }
      return memories;
    },
    upsert: async (query: any) => {
      const whereClause = query.where.userId_guildId;
      const existing = Array.from(this.userMemories.values()).find(m => 
<<<<<<< HEAD
        m.userId === whereClause.userId && m.guildId === whereClause.guildId
=======
        m.userId === whereClause?.userId && m.guildId === whereClause?.guildId
>>>>>>> 77d46f44
      );
      if (existing) {
        const updated = { ...existing, ...query.update, lastUpdated: new Date() };
        this.userMemories.set(existing.id, updated);
        return updated;
      } else {
        const id = this.counters.userMemories++;
        const created = { id, ...query.create, createdAt: new Date(), lastUpdated: new Date() };
        this.userMemories.set(id, created);
        return created;
      }
    },
<<<<<<< HEAD
    deleteMany: async (query: any) => {
      const where = query?.where;
      let count = 0;
      
      if (where?.userId?.startsWith) {
        // Handle startsWith query
        const prefix = where.userId.startsWith;
        const toDelete = Array.from(this.userMemories.entries()).filter(([_, memory]) => 
          memory.userId.startsWith(prefix)
        );
        toDelete.forEach(([id, _]) => {
          this.userMemories.delete(id);
          count++;
        });
      } else {
        // Delete all if no specific where clause
        count = this.userMemories.size;
        this.userMemories.clear();
      }
      
      return { count };
    },
    delete: async (query: any) => {
      const whereClause = query.where.userId_guildId;
      const toDelete = Array.from(this.userMemories.entries()).find(([_, memory]) => 
        memory.userId === whereClause.userId && memory.guildId === whereClause.guildId
      );
      
      if (toDelete) {
        this.userMemories.delete(toDelete[0]);
        return toDelete[1];
      }
      
=======
    update: async (query: any) => {
      const whereClause = query.where.userId_guildId;
      const existing = Array.from(this.userMemories.values()).find(m => 
        m.userId === whereClause?.userId && m.guildId === whereClause?.guildId
      );
      if (existing) {
        const updated = { ...existing, ...query.data, lastUpdated: new Date() };
        this.userMemories.set(existing.id, updated);
        return updated;
      }
      throw new Error('Record not found');
    },
    deleteMany: async (query: any) => {
      let count = 0;
      const toDelete = [];
      
      for (const [id, memory] of this.userMemories.entries()) {
        let shouldDelete = true;
        
        if (query?.where?.userId?.startsWith) {
          shouldDelete = memory.userId.startsWith(query.where.userId.startsWith);
        } else if (query?.where?.userId) {
          shouldDelete = memory.userId === query.where.userId;
        } else if (query?.where?.guildId) {
          shouldDelete = memory.guildId === query.where.guildId;
        }
        
        if (shouldDelete) {
          toDelete.push(id);
          count++;
        }
      }
      
      toDelete.forEach(id => this.userMemories.delete(id));
      return { count };
    },
    delete: async (query: any) => {
      const existing = Array.from(this.userMemories.values()).find(m => 
        m.userId === query.where.userId_guildId?.userId && m.guildId === query.where.userId_guildId?.guildId
      );
      if (existing) {
        this.userMemories.delete(existing.id);
        return existing;
      }
>>>>>>> 77d46f44
      return null;
    }
  };

  knowledgeEntry = {
    create: async (data: any) => {
      const id = `knowledge_${this.counters.knowledgeEntries++}`;
      const entry = { id, ...data.data, createdAt: new Date(), updatedAt: new Date() };
      this.knowledgeEntries.set(id, entry);
      return entry;
    },
    findMany: async () => {
      return Array.from(this.knowledgeEntries.values());
    }
  };

  escalationTicket = {
    create: async (data: any) => {
      const id = `ticket_${this.counters.escalationTickets++}`;
      const ticket = { id, ...data.data, createdAt: new Date(), updatedAt: new Date() };
      this.escalationTickets.set(id, ticket);
      return ticket;
    },
    findMany: async () => {
      return Array.from(this.escalationTickets.values());
    }
  };

  interactionLog = {
    create: async (data: any) => {
      const id = `log_${this.counters.interactionLogs++}`;
      const log = { id, ...data.data, createdAt: new Date() };
      this.interactionLogs.set(id, log);
      return log;
    },
    findMany: async () => {
      return Array.from(this.interactionLogs.values());
    }
  };

  // Mock connection methods  
  async $connect() {
    return Promise.resolve();
  }
  
  async $disconnect() {
    return Promise.resolve();
  }
  
  async $transaction(fn: any) {
    return Promise.resolve(fn(this));
  }

  // Clear all data (useful for test cleanup)
  $reset() {
    this.personas.clear();
    this.analyticsEvents.clear();
    this.moderationConfigs.clear();
    this.moderationIncidents.clear();
    this.userMemories.clear();
    this.conversationThreads.clear();
    this.conversationMessages.clear();
    this.knowledgeEntries.clear();
    this.escalationTickets.clear();
    this.interactionLogs.clear();
    
    // Reset counters
    Object.keys(this.counters).forEach(key => {
      this.counters[key as keyof typeof this.counters] = 1;
    });
  }
}

export const mockPrisma = new MockPrismaClient();

// CommonJS export for tests that use require()
module.exports = { mockPrisma };<|MERGE_RESOLUTION|>--- conflicted
+++ resolved
@@ -101,19 +101,8 @@
         return created;
       }
     },
-<<<<<<< HEAD
+
     deleteMany: async (query: any) => {
-=======
-    delete: async (query: any) => {
-      const existing = Array.from(this.moderationConfigs.values()).find(c => c.guildId === query.where.guildId);
-      if (existing) {
-        this.moderationConfigs.delete(existing.id);
-        return existing;
-      }
-      return null;
-    },
-    deleteMany: async () => {
->>>>>>> 77d46f44
       const count = this.moderationConfigs.size;
       this.moderationConfigs.clear();
       return { count };
@@ -146,12 +135,9 @@
     },
     findFirst: async (query: any) => {
       return Array.from(this.userMemories.values()).find(m => 
-<<<<<<< HEAD
         m.userId === query.where.userId && 
         m.guildId === (query.where.guildId || '')
-=======
-        m.userId === query.where.userId && m.guildId === query.where.guildId
->>>>>>> 77d46f44
+
       ) || null;
     },
     findUnique: async (query: any) => {
@@ -175,11 +161,7 @@
     upsert: async (query: any) => {
       const whereClause = query.where.userId_guildId;
       const existing = Array.from(this.userMemories.values()).find(m => 
-<<<<<<< HEAD
         m.userId === whereClause.userId && m.guildId === whereClause.guildId
-=======
-        m.userId === whereClause?.userId && m.guildId === whereClause?.guildId
->>>>>>> 77d46f44
       );
       if (existing) {
         const updated = { ...existing, ...query.update, lastUpdated: new Date() };
@@ -192,7 +174,6 @@
         return created;
       }
     },
-<<<<<<< HEAD
     deleteMany: async (query: any) => {
       const where = query?.where;
       let count = 0;
@@ -226,52 +207,6 @@
         return toDelete[1];
       }
       
-=======
-    update: async (query: any) => {
-      const whereClause = query.where.userId_guildId;
-      const existing = Array.from(this.userMemories.values()).find(m => 
-        m.userId === whereClause?.userId && m.guildId === whereClause?.guildId
-      );
-      if (existing) {
-        const updated = { ...existing, ...query.data, lastUpdated: new Date() };
-        this.userMemories.set(existing.id, updated);
-        return updated;
-      }
-      throw new Error('Record not found');
-    },
-    deleteMany: async (query: any) => {
-      let count = 0;
-      const toDelete = [];
-      
-      for (const [id, memory] of this.userMemories.entries()) {
-        let shouldDelete = true;
-        
-        if (query?.where?.userId?.startsWith) {
-          shouldDelete = memory.userId.startsWith(query.where.userId.startsWith);
-        } else if (query?.where?.userId) {
-          shouldDelete = memory.userId === query.where.userId;
-        } else if (query?.where?.guildId) {
-          shouldDelete = memory.guildId === query.where.guildId;
-        }
-        
-        if (shouldDelete) {
-          toDelete.push(id);
-          count++;
-        }
-      }
-      
-      toDelete.forEach(id => this.userMemories.delete(id));
-      return { count };
-    },
-    delete: async (query: any) => {
-      const existing = Array.from(this.userMemories.values()).find(m => 
-        m.userId === query.where.userId_guildId?.userId && m.guildId === query.where.userId_guildId?.guildId
-      );
-      if (existing) {
-        this.userMemories.delete(existing.id);
-        return existing;
-      }
->>>>>>> 77d46f44
       return null;
     }
   };
