--- conflicted
+++ resolved
@@ -23,11 +23,7 @@
     '^.+\\.tsx?$': ['ts-jest', {
       useESM: true,
     }],
-<<<<<<< HEAD
     '^.+\\.(js|jsx)$': ['ts-jest', {
-=======
-    '^.+\\.jsx?$': ['ts-jest', {
->>>>>>> 14dd9c3d
       useESM: true,
     }],
   },
